--- conflicted
+++ resolved
@@ -29,12 +29,7 @@
 	err := config.Register(&config.Option{
 		Name:           "Permanent Verdicts",
 		Key:            CfgOptionPermanentVerdictsKey,
-<<<<<<< HEAD
 		Description:    "With permanent verdicts, control of a connection is fully handed back to the OS after the initial decision. This brings a great performance increase, but makes it impossible to change the decision of a link later on.",
-=======
-		Description:    "With permanent verdicts, control of a connection is fully handed back to the OS after the initial decision in order to drastically increase performance.",
-		Order:          CfgOptionPermanentVerdictsOrder,
->>>>>>> 86fed20f
 		OptType:        config.OptTypeBool,
 		ExpertiseLevel: config.ExpertiseLevelDeveloper,
 		ReleaseLevel:   config.ReleaseLevelExperimental,
